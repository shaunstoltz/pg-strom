/*
 * cuda_gpujoin.h
 *
 * GPU accelerated parallel relations join based on hash-join or
 * nested-loop logic.
 * --
 * Copyright 2011-2016 (C) KaiGai Kohei <kaigai@kaigai.gr.jp>
 * Copyright 2014-2016 (C) The PG-Strom Development Team
 *
 * This program is free software; you can redistribute it and/or modify
 * it under the terms of the GNU General Public License version 2 as
 * published by the Free Software Foundation.
 *
 * This program is distributed in the hope that it will be useful,
 * but WITHOUT ANY WARRANTY; without even the implied warranty of
 * MERCHANTABILITY or FITNESS FOR A PARTICULAR PURPOSE.  See the
 * GNU General Public License for more details.
 */
#ifndef CUDA_GPUJOIN_H
#define CUDA_GPUJOIN_H

/*
 * definition of the inner relations structure. it can load multiple
 * kern_data_store or kern_hash_table.
 */
typedef struct
{
	cl_uint			pg_crc32_table[256];	/* used to hashjoin */
	cl_uint			nrels;			/* number of relations */
	cl_uint			ojmap_length;	/* length of outer-join map, if any */
	struct
	{
		cl_uint		chunk_offset;	/* offset to KDS or Hash */
		cl_uint		ojmap_offset;	/* offset to outer-join map, if any */
		cl_bool		is_nestloop;	/* true, if NestLoop. */
		cl_bool		left_outer;		/* true, if JOIN_LEFT or JOIN_FULL */
		cl_bool		right_outer;	/* true, if JOIN_RIGHT or JOIN_FULL */
		cl_char		__padding__[1];
	} chunks[FLEXIBLE_ARRAY_MEMBER];
} kern_multirels;

#define KERN_MULTIRELS_INNER_KDS(kmrels, depth)	\
	((kern_data_store *)						\
	 ((char *)(kmrels) + (kmrels)->chunks[(depth)-1].chunk_offset))

#define KERN_MULTIRELS_OUTER_JOIN_MAP(kmrels, depth, outer_join_map)	\
	((cl_bool *)((kmrels)->chunks[(depth)-1].right_outer				\
				 ? ((char *)(outer_join_map) +							\
					(kmrels)->chunks[(depth)-1].ojmap_offset)			\
				 : NULL))

#define KERN_MULTIRELS_LEFT_OUTER_JOIN(kmrels, depth)	\
	((kmrels)->chunks[(depth)-1].left_outer)

#define KERN_MULTIRELS_RIGHT_OUTER_JOIN(kmrels, depth)	\
	((kmrels)->chunks[(depth)-1].right_outer)

/*
 * kern_gpujoin - control object of GpuJoin
 */
typedef struct
{
	cl_uint		window_base;	/* base of the virtual partition window */
	cl_uint		window_size;	/* size of the virtual partition window */
	cl_uint		inner_nitems;	/* out: number of inner join results */
	cl_uint		total_nitems;	/* out: number of (inner+outer) join results */
	cl_float	row_dist_score;	/* out: count of non-zero histgram items on
								 * window resize. larger score means more
								 * distributed depth, thus to be target of
								 * the window split */
} kern_join_scale;

typedef struct
{
	cl_uint			kparams_offset;		/* offset to the kparams */
	cl_uint			kresults_1_offset;	/* offset to the 1st kresults buffer */
	cl_uint			kresults_2_offset;	/* offset to the 2nd kresults buffer */
	cl_uint			kresults_max_items;	/* max items kresult_buf can hold */
	/* number of inner relations */
	cl_uint			num_rels;
	/* error status to be backed (OUT) */
	kern_errorbuf	kerror;
	/*
	 * Performance statistics
	 */
	cl_uint			num_kern_outer_scan;
	cl_uint			num_kern_exec_nestloop;
	cl_uint			num_kern_exec_hashjoin;
	cl_uint			num_kern_outer_nestloop;
	cl_uint			num_kern_outer_hashjoin;
	cl_uint			num_kern_projection;
	cl_uint			num_kern_rows_dist;
	cl_float		tv_kern_outer_scan;
	cl_float		tv_kern_exec_nestloop;
	cl_float		tv_kern_exec_hashjoin;
	cl_float		tv_kern_outer_nestloop;
	cl_float		tv_kern_outer_hashjoin;
	cl_float		tv_kern_projection;
	cl_float		tv_kern_rows_dist;
	cl_uint			num_minor_retry;
	cl_uint			num_major_retry;
	/*
	 * Scale of inner virtual window for each depth
	 * (note that jscale has (num_rels + 1) elements
	 */
	kern_join_scale	jscale[FLEXIBLE_ARRAY_MEMBER];
} kern_gpujoin;

#define KERN_GPUJOIN_PARAMBUF(kgjoin)			\
	((kern_parambuf *)((char *)(kgjoin) + (kgjoin)->kparams_offset))
#define KERN_GPUJOIN_PARAMBUF_LENGTH(kgjoin)	\
	STROMALIGN(KERN_GPUJOIN_PARAMBUF(kgjoin)->length)
#define KERN_GPUJOIN_HEAD_LENGTH(kgjoin)				\
	STROMALIGN((char *)KERN_GPUJOIN_PARAMBUF(kgjoin) +	\
			   KERN_GPUJOIN_PARAMBUF_LENGTH(kgjoin) -	\
			   (char *)(kgjoin))

#define KERN_GPUJOIN_1ST_RESULTBUF(kgjoin)		\
	((kern_resultbuf *)((char *)(kgjoin) + (kgjoin)->kresults_1_offset))
#define KERN_GPUJOIN_2ND_RESULTBUF(kgjoin)		\
	((kern_resultbuf *)((char *)(kgjoin) + (kgjoin)->kresults_2_offset))

#ifdef __CUDACC__

/* utility macros for automatically generated code */
#define GPUJOIN_REF_HTUP(chunk,offset)			\
	((offset) == 0								\
	 ? NULL										\
	 : (HeapTupleHeaderData *)((char *)(chunk) + (size_t)(offset)))
/* utility macros for automatically generated code */
#define GPUJOIN_REF_DATUM(colmeta,htup,colidx)	\
	(!(htup) ? NULL : kern_get_datum_tuple((colmeta),(htup),(colidx)))

/*
 * gpujoin_join_quals
 *
 * Evaluation of join qualifier in the given depth. It shall return true
 * if supplied pair of the rows matches the join condition.
 *
 * NOTE: if x-axil (outer input) or y-axil (inner input) are out of range,
 * we expect outer_index or inner_htup are NULL. Don't skip to call this
 * function, because nested-loop internally uses __syncthread operation
 * to reduce DRAM accesses.
 */
STATIC_FUNCTION(cl_bool)
gpujoin_join_quals(kern_context *kcxt,
				   kern_data_store *kds,
				   kern_multirels *kmrels,
				   int depth,
				   cl_uint *x_buffer,
				   HeapTupleHeaderData *inner_htup,
				   cl_bool *joinquals_matched);

/*
 * gpujoin_hash_value
 *
 * Calculation of hash value if this depth uses hash-join logic.
 */
STATIC_FUNCTION(cl_uint)
gpujoin_hash_value(kern_context *kcxt,
				   cl_uint *pg_crc32_table,
				   kern_data_store *kds,
				   kern_multirels *kmrels,
				   cl_int depth,
				   cl_uint *x_buffer,
				   cl_bool *p_is_null_keys);

/*
 * gpujoin_projection
 *
 * Implementation of device projection. Extract a pair of outer/inner tuples
 * on the tup_values/tup_isnull array.
 */
STATIC_FUNCTION(void)
gpujoin_projection(kern_context *kcxt,
				   kern_data_store *kds_src,
				   kern_multirels *kmrels,
				   cl_uint *r_buffer,
				   kern_data_store *kds_dst,
				   Datum *tup_values,
				   cl_bool *tup_isnull,
				   cl_short *tup_depth,
				   cl_char *extra_buf,
				   cl_uint *extra_len);

/*
 * argument layout to launch inner/outer join functions
 */
typedef struct
{
	kern_gpujoin	   *kgjoin;
	kern_data_store	   *kds;
	kern_multirels	   *kmrels;
	kern_resultbuf	   *kresults_src;
	kern_resultbuf	   *kresults_dst;
	cl_bool			   *outer_join_map;
	cl_int				depth;
	cl_int				cuda_index;
	cl_uint				window_base;
	cl_uint				window_size;
} kern_join_args_t;

/*
 * gpujoin_exec_outerscan
 *
 * Evaluation of outer-relation's qualifier, if any. Elsewhere, it always
 * returns true.
 */
STATIC_FUNCTION(cl_bool)
gpujoin_outer_quals(kern_context *kcxt,
					kern_data_store *kds,
					size_t kds_index);

KERNEL_FUNCTION(void)
gpujoin_exec_outerscan(kern_gpujoin *kgjoin,
					   kern_data_store *kds,
					   kern_resultbuf *kresults)
{
	kern_parambuf  *kparams = KERN_GPUJOIN_PARAMBUF(kgjoin);
	kern_context	kcxt;
	cl_uint			window_base = kgjoin->jscale[0].window_base;
	cl_uint			window_size = kgjoin->jscale[0].window_size;
	cl_uint			kds_index = window_base + get_global_id();
	cl_uint			count;
	cl_uint			offset;
	cl_bool			matched;
	__shared__ cl_int base;

	INIT_KERNEL_CONTEXT(&kcxt,gpujoin_exec_outerscan,kparams);
	assert(kresults->nrels == 1);	/* only happen if depth == 1 */

	if (kds_index < min(kds->nitems, window_base + window_size))
		matched = gpujoin_outer_quals(&kcxt, kds, kds_index);
	else
		matched = false;

	/* expand kresults->nitems */
	offset = arithmetic_stairlike_add(matched ? 1 : 0, &count);
	if (count > 0)
	{
		if (get_local_id() == 0)
			base = atomicAdd(&kresults->nitems, count);
		__syncthreads();

		if (base + offset >= kresults->nrooms)
			STROM_SET_ERROR(&kcxt.e, StromError_DataStoreNoSpace);
		else if (matched)
		{
			HeapTupleHeaderData *htup = kern_get_tuple_row(kds, kds_index);
			kresults->results[base + offset] = (size_t)htup - (size_t)kds;
		}
	}
	kern_writeback_error_status(&kgjoin->kerror, kcxt.e);
}

KERNEL_FUNCTION(void)
gpujoin_exec_nestloop(kern_gpujoin *kgjoin,
					  kern_data_store *kds,
					  kern_multirels *kmrels,
					  kern_resultbuf *kresults_src,
					  kern_resultbuf *kresults_dst,
					  cl_bool *outer_join_map,
					  cl_int depth,
					  cl_int cuda_index,
					  cl_uint window_base,
					  cl_uint window_size)
{
	kern_parambuf	   *kparams = KERN_GPUJOIN_PARAMBUF(kgjoin);
	kern_context		kcxt;
	kern_data_store	   *kds_in;
	cl_bool			   *oj_map;
	HeapTupleHeaderData *y_htup;
	cl_uint			   *x_buffer;
	cl_uint			   *r_buffer;
	cl_uint				x_index;
	cl_uint				x_limit;
	cl_uint				y_index;
	cl_uint				y_limit;
	cl_uint				y_offset = UINT_MAX;	/* poison initial value */
	cl_bool				is_matched;
	cl_uint				offset;
	cl_uint				count;
	__shared__ cl_uint	base;

	INIT_KERNEL_CONTEXT(&kcxt,gpujoin_exec_nestloop,kparams);

	/* sanity checks */
	assert(depth > 0 && depth <= kgjoin->num_rels);
	assert(kresults_dst->nrels == depth + 1);
	assert(kresults_src->nrels == depth);
	assert(kresults_src->nitems <= kresults_src->nrooms);

	/* inner tuple is pointed by y_index */
	kds_in = KERN_MULTIRELS_INNER_KDS(kmrels, depth);
	assert(kds_in != NULL);

	/*
	 * Because of a historic reason, we call index of outer tuple 'x_index',
	 * and index of inner tuple 'y_index'.
	 */
	x_limit = kresults_src->nitems;
	x_index = get_global_id() % x_limit;
	y_limit = min(window_base + window_size, kds_in->nitems);
	y_index = window_base + (get_global_id() / x_limit);

	/* will be valid, if LEFT OUTER JOIN */
	oj_map = KERN_MULTIRELS_OUTER_JOIN_MAP(kmrels, depth, outer_join_map);
	/* inside of the range? */
	if (x_index < x_limit && y_index < y_limit)
	{
		/* outer input */
		x_buffer = KERN_GET_RESULT(kresults_src, x_index);
		/* inner input */
		y_htup = kern_get_tuple_row(kds_in, y_index);

		/* does it satisfies join condition? */
		is_matched = gpujoin_join_quals(&kcxt,
										kds,
										kmrels,
										depth,
										x_buffer,
										y_htup,
										NULL);
		if (is_matched)
		{
			y_offset = (size_t)y_htup - (size_t)kds_in;
			if (oj_map && !oj_map[y_index])
				oj_map[y_index] = true;
		}
	}
	else
		is_matched = false;

	__syncthreads();

	/*
	 * Expand kresults_dst->nitems, and put values
	 */
	offset = arithmetic_stairlike_add(is_matched ? 1 : 0, &count);
	if (count > 0)
	{
		if (get_local_id() == 0)
			base = atomicAdd(&kresults_dst->nitems, count);
		__syncthreads();

		/* still have space to store? */
		if (base + count >= kresults_dst->nrooms)
			STROM_SET_ERROR(&kcxt.e, StromError_DataStoreNoSpace);
		else if (is_matched)
		{
			assert(x_buffer != NULL && y_htup != NULL);
			r_buffer = KERN_GET_RESULT(kresults_dst, base + offset);
			memcpy(r_buffer, x_buffer, sizeof(cl_int) * depth);
			r_buffer[depth] = y_offset;
		}
		__syncthreads();
	}
	kern_writeback_error_status(&kgjoin->kerror, kcxt.e);
}

/*
 * gpujoin_exec_hashjoin
 *
 *
 *
 */
KERNEL_FUNCTION(void)
gpujoin_exec_hashjoin(kern_gpujoin *kgjoin,
					  kern_data_store *kds,
					  kern_multirels *kmrels,
					  kern_resultbuf *kresults_src,
					  kern_resultbuf *kresults_dst,
					  cl_bool *outer_join_map,
					  cl_int depth,
					  cl_int cuda_index,
					  cl_uint window_base,
					  cl_uint window_size)
{
	kern_parambuf	   *kparams = KERN_GPUJOIN_PARAMBUF(kgjoin);
	kern_data_store	   *kds_hash = KERN_MULTIRELS_INNER_KDS(kmrels, depth);
	kern_context		kcxt;
	kern_hashitem	   *khitem = NULL;
	cl_uint			   *x_buffer = NULL;
	cl_uint			   *r_buffer;
	cl_bool			   *oj_map;
	cl_uint				crc_index;
	cl_uint				hash_value;
	cl_uint				offset;
	cl_uint				count;
	cl_bool				is_matched;
	cl_bool				needs_outer_row = false;
	cl_bool				is_null_keys;
	__shared__ cl_uint	base;
	__shared__ cl_uint	pg_crc32_table[256];

	INIT_KERNEL_CONTEXT(&kcxt,gpujoin_exec_hashjoin,kparams);

	/* sanity checks */
	assert(depth > 0 && depth <= kgjoin->num_rels);
	assert(kresults_dst->nrels == depth + 1);
	assert(kresults_src->nrels == depth);
	assert(kresults_src->nitems <= kresults_src->nrooms);

	/* move crc32 table to __local memory from __global memory.
	 *
	 * NOTE: calculation of hash value (based on crc32 in GpuHashJoin) is
	 * the core of calculation workload in the GpuHashJoin implementation.
	 * If we keep the master table is global memory, it will cause massive
	 * amount of computing core stall because of RAM access latency.
	 * So, we try to move them into local shared memory at the beginning.
	 */
	for (crc_index = get_local_id();
		 crc_index < 256;
		 crc_index += get_local_size())
	{
		pg_crc32_table[crc_index] = kmrels->pg_crc32_table[crc_index];
	}
	__syncthreads();

	/* will be valid, if RIGHT OUTER JOIN */
	oj_map = KERN_MULTIRELS_OUTER_JOIN_MAP(kmrels, depth, outer_join_map);

	/* Calculation of hash-value by the outer join keys */
	if (get_global_id() < kresults_src->nitems)
	{
		x_buffer = KERN_GET_RESULT(kresults_src, get_global_id());
		assert(((size_t)x_buffer[0] & (sizeof(cl_ulong) - 1)) == 0);
		hash_value = gpujoin_hash_value(&kcxt,
										pg_crc32_table,
										kds,
										kmrels,
										depth,
										x_buffer,
										&is_null_keys);
		if (hash_value >= kds_hash->hash_min &&
			hash_value <= kds_hash->hash_max)
		{
			/* NOTE: NULL-keys never match on inner join */
			if (!is_null_keys)
				khitem = KERN_HASH_FIRST_ITEM(kds_hash, hash_value);
			needs_outer_row = true;
		}
	}

	/*
	 * Walks on the hash entries chain from the khitem
	 */
	do {
		if (khitem && (khitem->hash  == hash_value &&
					   khitem->rowid >= window_base &&
					   khitem->rowid <  window_base + window_size))
		{
			HeapTupleHeaderData *h_htup = &khitem->t.htup;
			cl_bool			joinquals_matched;

			is_matched = gpujoin_join_quals(&kcxt,
											kds,
											kmrels,
											depth,
											x_buffer,
											h_htup,
											&joinquals_matched);
			if (joinquals_matched)
			{
				/* no need LEFT/FULL OUTER JOIN */
				needs_outer_row = false;
				/* no need RIGHT/FULL OUTER JOIN */
				assert(khitem->rowid < kds_hash->nitems);
				if (oj_map && !oj_map[khitem->rowid])
					oj_map[khitem->rowid] = true;
			}
		}
		else
			is_matched = false;

		/* Expand kresults_dst->nitems */
		offset = arithmetic_stairlike_add(is_matched ? 1 : 0, &count);
		if (count > 0)
		{
			if (get_local_id() == 0)
				base = atomicAdd(&kresults_dst->nitems, count);
			__syncthreads();

			/* kresults_dst still have enough space? */
			if (base + count >= kresults_dst->nrooms)
				STROM_SET_ERROR(&kcxt.e, StromError_DataStoreNoSpace);
			else if (is_matched)
			{
				r_buffer = KERN_GET_RESULT(kresults_dst, base + offset);
				memcpy(r_buffer, x_buffer, sizeof(cl_int) * depth);
				r_buffer[depth] = (size_t)&khitem->t.htup - (size_t)kds_hash;
			}
		}
		__syncthreads();

		/*
		 * Fetch next hash entry, then checks whether all the local
		 * threads still have valid hash-entry or not.
		 * (NOTE: this routine contains reduction operation)
		 */
		khitem = KERN_HASH_NEXT_ITEM(kds_hash, khitem);
		arithmetic_stairlike_add(khitem != NULL ? 1 : 0, &count);
	} while (count > 0);

	/*
	 * If no inner rows were matched on LEFT OUTER JOIN case, we fill up
	 * the inner-side of result tuple with NULL.
	 */
	if (KERN_MULTIRELS_LEFT_OUTER_JOIN(kmrels, depth))
	{
		if (needs_outer_row)
		{
			assert(x_buffer != NULL);
			is_matched = gpujoin_join_quals(&kcxt,
											kds,
											kmrels,
											depth,
											x_buffer,
											NULL,
											NULL);
		}
		else
			is_matched = false;

		offset = arithmetic_stairlike_add(is_matched ? 1 : 0, &count);
		if (count > 0)
		{
			if (get_local_id() == 0)
				base = atomicAdd(&kresults_dst->nitems, count);
			__syncthreads();

			/* kresults_dst still have enough space? */
			if (base + count >= kresults_dst->nrooms)
				STROM_SET_ERROR(&kcxt.e, StromError_DataStoreNoSpace);
			else if (is_matched)
			{
				assert(x_buffer != NULL);
				r_buffer = KERN_GET_RESULT(kresults_dst, base + offset);
				memcpy(r_buffer, x_buffer, sizeof(cl_int) * depth);
				r_buffer[depth] = 0;	/* inner NULL */
			}
		}
	}
	kern_writeback_error_status(&kgjoin->kerror, kcxt.e);
}

/*
 * gpujoin_collocate_outer_join_map
 *
 * it merges the result of other GPU devices and CPU fallback
 */
KERNEL_FUNCTION(void)
gpujoin_colocate_outer_join_map(kern_multirels *kmrels,
								cl_bool *outer_join_map)
{
	cl_uint		nitems = kmrels->ojmap_length / sizeof(cl_uint);
	cl_uint	   *self_map = (cl_uint *)outer_join_map;
	cl_uint	   *recv_map = (cl_uint *)((char *)outer_join_map +
									   kmrels->ojmap_length);
	if (get_global_id() < nitems)
		self_map[get_global_id()] |= recv_map[get_global_id()];
}

/*
 * gpujoin_outer_nestloop
 *
 * It injects unmatched tuples to kresuts_out buffer if RIGHT OUTER JOIN
 */
KERNEL_FUNCTION(void)
gpujoin_outer_nestloop(kern_gpujoin *kgjoin,
					   kern_data_store *kds,	/* never referenced */
					   kern_multirels *kmrels,
					   kern_resultbuf *kresults_src,	/* never referenced */
					   kern_resultbuf *kresults_dst,
					   cl_bool *outer_join_map,
					   cl_int depth,
					   cl_int cuda_index,
					   cl_uint window_base,
					   cl_uint window_size)
{
	kern_parambuf	   *kparams = KERN_GPUJOIN_PARAMBUF(kgjoin);
	kern_data_store	   *kds_in = KERN_MULTIRELS_INNER_KDS(kmrels, depth);
	kern_context		kcxt;
	cl_bool				needs_outer_row;
	cl_uint				y_index = window_base + get_global_id();
	cl_uint				y_limit = min(window_base + window_size,
									  kds_in->nitems);
	cl_uint				count;
	cl_uint				offset;
	cl_uint			   *r_buffer;
	__shared__ cl_uint	base;

	INIT_KERNEL_CONTEXT(&kcxt,gpujoin_outer_nestloop,kparams);

	/* sanity checks */
	assert(depth > 0 && depth <= kgjoin->num_rels);
	assert(kresults_dst->nrels == depth + 1);

	/*
	 * check whether the relevant inner tuple has any matched outer tuples,
	 * including the jobs by other devices.
	 */
	if (y_index < y_limit)
	{
		cl_uint		nitems = kds_in->nitems;
		cl_bool	   *oj_map = KERN_MULTIRELS_OUTER_JOIN_MAP(kmrels, depth,
														   outer_join_map);

		assert(oj_map != NULL);
		needs_outer_row = (oj_map[y_index] ? false : true);
		/* check non-join-quals again */
        if (needs_outer_row)
        {
			HeapTupleHeaderData *htup = kern_get_tuple_row(kds_in, y_index);
            needs_outer_row = gpujoin_join_quals(&kcxt,
												 kds,
												 kmrels,
												 depth,
												 NULL,	/* NULL for Left */
												 htup,
												 NULL);
		}
	}
	else
		needs_outer_row = false;

	/*
	 * Count up number of inner tuples that were not matched with outer-
	 * relations. Then, we allocates slot in kresults_dst for outer-join
	 * tuples.
	 */
	offset = arithmetic_stairlike_add(needs_outer_row ? 1 : 0, &count);
	if (count > 0)
	{
		if (get_local_id() == 0)
			base = atomicAdd(&kresults_dst->nitems, count);
		__syncthreads();

		/* Does kresults_dst still have rooms to store? */
		if (base + count >= kresults_dst->nrooms)
			STROM_SET_ERROR(&kcxt.e, StromError_DataStoreNoSpace);
		else if (needs_outer_row)
		{
			/*
			 * OK, we know which row should be materialized using left outer
			 * join manner, and result buffer was acquired. Let's put result
			 * for the next stage.
			 */
			HeapTupleHeaderData	*htup = kern_get_tuple_row(kds_in, y_index);
			r_buffer = KERN_GET_RESULT(kresults_dst, base + offset);
			memset(r_buffer, 0, sizeof(cl_int) * depth);	/* NULL */
			r_buffer[depth] = (size_t)htup - (size_t)kds_in;
		}
	}
	__syncthreads();
	kern_writeback_error_status(&kgjoin->kerror, kcxt.e);
}

/*
 * gpujoin_outer_hashjoin
 *
 * It injects unmatched tuples to kresuts_out buffer if RIGHT OUTER JOIN.
 * We expect kernel is launched with larger than nslots threads.
 */
KERNEL_FUNCTION(void)
gpujoin_outer_hashjoin(kern_gpujoin *kgjoin,
					   kern_data_store *kds,	/* never referenced */
					   kern_multirels *kmrels,
					   kern_resultbuf *kresults_src,
					   kern_resultbuf *kresults_dst,
					   cl_bool *outer_join_map,
					   cl_int depth,
					   cl_int cuda_index,
					   cl_uint window_base,
					   cl_uint window_size)
{
	kern_parambuf	   *kparams = KERN_GPUJOIN_PARAMBUF(kgjoin);
	kern_data_store	   *kds_hash = KERN_MULTIRELS_INNER_KDS(kmrels, depth);
	kern_hashitem	   *khitem = NULL;
	kern_context		kcxt;
	cl_uint				kds_index;
	cl_bool				needs_outer_row;
	cl_uint				offset;
	cl_uint				count;
	cl_uint			   *r_buffer;
	__shared__ cl_uint	base;

	INIT_KERNEL_CONTEXT(&kcxt,gpujoin_outer_hashjoin,kparams);

	/* sanity checks */
	assert(depth > 0 && depth <= kgjoin->num_rels);
	assert(kresults_dst->nrels == depth + 1);
	assert(window_base + window_size <= kds_hash->nitems);
	assert(window_size > 0);

	kds_index = window_base + get_global_id();
	if (kds_index < min(window_base + window_size,
						kds_hash->nitems))
	{
		cl_bool	   *oj_map = KERN_MULTIRELS_OUTER_JOIN_MAP(kmrels, depth,
														   outer_join_map);
		khitem = KERN_DATA_STORE_HASHITEM(kds_hash, kds_index);
		assert(khitem->rowid == kds_index);
		needs_outer_row = (oj_map[kds_index] ? false : true);

		/* check non-join-quals again */
		if (needs_outer_row)
		{
			needs_outer_row = gpujoin_join_quals(&kcxt,
												 kds,
												 kmrels,
												 depth,
												 NULL,	/* NULL for Left */
												 &khitem->t.htup,
												 NULL);
		}
	}
	else
		needs_outer_row = false;

	/* expand kresults->nitems */
	offset = arithmetic_stairlike_add(needs_outer_row ? 1 : 0, &count);
	if (count > 0)
	{
		if (get_local_id() == 0)
			base = atomicAdd(&kresults_dst->nitems, count);
		__syncthreads();

		if (base + offset >= kresults_dst->nrooms)
			STROM_SET_ERROR(&kcxt.e, StromError_DataStoreNoSpace);
		else if (needs_outer_row)
		{
			r_buffer = KERN_GET_RESULT(kresults_dst, base + offset);
			memset(r_buffer, 0, sizeof(cl_uint) * depth);	/* NULL */
			assert((size_t)&khitem->t.htup > (size_t)kds_hash);
			r_buffer[depth] = (size_t)&khitem->t.htup - (size_t)kds_hash;
		}
	}
	kern_writeback_error_status(&kgjoin->kerror, kcxt.e);
}

/*
 * gpujoin_projection_row
 *
 * It makes joined relation on kds_dst
 */

KERNEL_FUNCTION(void)
gpujoin_projection_row(kern_gpujoin *kgjoin,
					   kern_multirels *kmrels,
					   kern_data_store *kds_src,
					   kern_data_store *kds_dst,
					   kern_resultbuf *kresults)
{
	kern_parambuf  *kparams = KERN_GPUJOIN_PARAMBUF(kgjoin);
	kern_context	kcxt;
	cl_uint			res_index = get_global_id();
	cl_uint			required;
	cl_uint			offset;
	cl_uint			count;
	__shared__ cl_uint base;
#if GPUJOIN_DEVICE_PROJECTION_NFIELDS > 0
	Datum			tup_values[GPUJOIN_DEVICE_PROJECTION_NFIELDS];
	cl_bool			tup_isnull[GPUJOIN_DEVICE_PROJECTION_NFIELDS];
	cl_short		tup_depth[GPUJOIN_DEVICE_PROJECTION_NFIELDS];
#else
	Datum		   *tup_values = NULL;
	cl_bool		   *tup_isnull = NULL;
	cl_short	   *tup_depth = NULL;
#endif

	/* sanity checks */
	assert(kresults->nrels == kgjoin->num_rels + 1);
	assert(kds_src == NULL || kds_src->format == KDS_FORMAT_ROW);
	assert(kds_dst->format == KDS_FORMAT_ROW && kds_dst->nslots == 0);

	INIT_KERNEL_CONTEXT(&kcxt, gpujoin_projection_row, kparams);

	assert(kds_dst->nitems == kresults->nitems &&
		   kds_dst->nitems <= kds_dst->nrooms);
	if (res_index < kds_dst->nitems)
	{
#if GPUJOIN_DEVICE_PROJECTION_EXTRA_SIZE > 0
		cl_char		extra_buf[GPUJOIN_DEVICE_PROJECTION_EXTRA_SIZE]
					__attribute__ ((aligned(MAXIMUM_ALIGNOF)));
#else
		cl_char	   *extra_buf = NULL;
#endif
		cl_uint		extra_len;

		/*
		 * result buffer
		 * -------------
		 * r_buffer[0] -> offset from the 'kds_src'
		 * r_buffer[i; i > 0] -> offset from the kern_data_store of individual
		 *   depth in the kern_multirels buffer.
		 *   (can be picked up using KERN_MULTIRELS_INNER_KDS)
		 * r_buffer[*] may be 0, if NULL-tuple was set
		 */

		/*
		 * Step.1 - compute length of the result tuple to be written
		 */
		cl_uint	   *r_buffer = KERN_GET_RESULT(kresults, res_index);

		gpujoin_projection(&kcxt,
						   kds_src,
						   kmrels,
						   r_buffer,
						   kds_dst,
						   tup_values,
						   tup_isnull,
						   tup_depth,
						   extra_buf,
						   &extra_len);
		assert(extra_len <= GPUJOIN_DEVICE_PROJECTION_EXTRA_SIZE);
		required = MAXALIGN(offsetof(kern_tupitem, htup) +
							compute_heaptuple_size(&kcxt,
												   kds_dst,
												   tup_values,
												   tup_isnull,
												   NULL));
	}
	else
		required = 0;	/* out of the range */

	/*
	 * Step.2 - increment the buffer usage of kds_dst
	 */
	offset = arithmetic_stairlike_add(required, &count);
	if (count > 0)
	{
		if (get_local_id() == 0)
			base = atomicAdd(&kds_dst->usage, count);
		__syncthreads();

		if (KERN_DATA_STORE_HEAD_LENGTH(kds_dst) +
			STROMALIGN(sizeof(cl_uint) * kresults->nitems) +
			base + count > kds_dst->length)
		{
			STROM_SET_ERROR(&kcxt.e, StromError_DataStoreNoSpace);
			goto out;
		}
	}
	__syncthreads();

	/*
	 * Step.3 - write out the HeapTuple on the destination buffer
	 */
	if (required > 0)
	{
		cl_uint			pos = kds_dst->length - (base + offset + required);
		cl_uint		   *tup_pos = KERN_DATA_STORE_ROWINDEX(kds_dst);
		kern_tupitem   *tupitem = (kern_tupitem *)((char *)kds_dst + pos);

		tup_pos[res_index] = pos;
		form_kern_heaptuple(&kcxt, kds_dst, tupitem,
							tup_values, tup_isnull, NULL);
	}
out:
	/* write-back execution status to host-side */
	kern_writeback_error_status(&kgjoin->kerror, kcxt.e);
}

KERNEL_FUNCTION(void)
gpujoin_projection_slot(kern_gpujoin *kgjoin,
						kern_multirels *kmrels,
						kern_data_store *kds_src,
						kern_data_store *kds_dst,
						kern_resultbuf *kresults)
{
	kern_parambuf  *kparams = KERN_GPUJOIN_PARAMBUF(kgjoin);
	kern_context	kcxt;
	cl_uint		   *r_buffer;
	Datum		   *tup_values;
	cl_bool		   *tup_isnull;
#if GPUJOIN_DEVICE_PROJECTION_NFIELDS > 0
	cl_short		tup_depth[GPUJOIN_DEVICE_PROJECTION_NFIELDS];
#else
	cl_short	   *tup_depth = NULL;
#endif
#if GPUJOIN_DEVICE_PROJECTION_EXTRA_SIZE > 0
	cl_char			extra_buf[GPUJOIN_DEVICE_PROJECTION_EXTRA_SIZE]
					__attribute__ ((aligned(MAXIMUM_ALIGNOF)));
#else
	cl_char		   *extra_buf = NULL;
#endif
	cl_uint			extra_len;
	char		   *vl_buf	__attribute__ ((unused)) = NULL;
	cl_uint			offset	__attribute__ ((unused));
	cl_uint			count	__attribute__ ((unused));
	__shared__ cl_uint base	__attribute__ ((unused));
	cl_uint			res_index = get_global_id();

	/* sanity checks */
	assert(kresults->nrels == kgjoin->num_rels + 1);
	assert(kds_src == NULL || kds_src->format == KDS_FORMAT_ROW);
	assert(kds_dst->format == KDS_FORMAT_SLOT);

	INIT_KERNEL_CONTEXT(&kcxt, gpujoin_projection_slot, kparams);

	/* Do projection if thread is responsible */
	if (res_index < kresults->nitems)
	{
		r_buffer = KERN_GET_RESULT(kresults, res_index);
		tup_values = KERN_DATA_STORE_VALUES(kds_dst, res_index);
		tup_isnull = KERN_DATA_STORE_ISNULL(kds_dst, res_index);

		gpujoin_projection(&kcxt,
						   kds_src,
						   kmrels,
						   r_buffer,
						   kds_dst,
						   tup_values,
						   tup_isnull,
						   tup_depth,
						   extra_buf,
						   &extra_len);
	}
	else
		extra_len = 0;

#if GPUJOIN_DEVICE_PROJECTION_EXTRA_SIZE > 0
	/*
	 * In case when GpuJoin result contains any indirect or numeric
	 * data types, we have to allocate extra area on the kds_dst
	 * buffer to store the contents.
	 */
	assert(extra_len <= GPUJOIN_DEVICE_PROJECTION_EXTRA_SIZE);
	assert(extra_len == MAXALIGN(extra_len));
	offset = arithmetic_stairlike_add(extra_len, &count);
	if (count > 0)
	{
		if (get_local_id() == 0)
			base = atomicAdd(&kds_dst->usage, count);
		__syncthreads();

		if (KERN_DATA_STORE_SLOT_LENGTH(kds_dst, kresults->nitems) +
			base + count > kds_dst->length)
		{
			STROM_SET_ERROR(&kcxt.e, StromError_DataStoreNoSpace);
			goto out;
		}
		vl_buf = ((char *)kds_dst + kds_dst->length
				  - (base + offset + extra_len));
	}
	__syncthreads();
#else
	if (extra_len > 0)
	{
		STROM_SET_ERROR(&kcxt.e, StromError_WrongCodeGeneration);
		goto out;
	}
#endif
	/*
	 * At this point, tup_values have device pointer or internal
	 * data representation. We have to fix up these values to fit
	 * host-side representation.
	 */
	if (res_index < kresults->nitems)
	{
		cl_uint		i, ncols = kds_dst->ncols;

		for (i=0; i < ncols; i++)
		{
			kern_colmeta	cmeta = kds_dst->colmeta[i];

			if (tup_isnull[i])
				tup_values[i] = (Datum) 0;	/* clean up */
			else if (!cmeta.attbyval)
			{
				char   *addr = DatumGetPointer(tup_values[i]);

				if (tup_depth[i] == 0)
					tup_values[i] = devptr_to_host(kds_src, addr);
				else if (tup_depth[i] > 0)
				{
					kern_data_store *kds_in =
						KERN_MULTIRELS_INNER_KDS(kmrels, tup_depth[i]);
					tup_values[i] = devptr_to_host(kds_in, addr);
				}
				else if (tup_depth[i] == -1)
				{
					/* value is stored in the local array */
					cl_uint		vl_len = (cmeta.attlen > 0 ?
										  cmeta.attlen :
										  VARSIZE_ANY(addr));
					memcpy(vl_buf, addr, vl_len);
					tup_values[i] = devptr_to_host(kds_dst, vl_buf);
					vl_buf += MAXALIGN(vl_len);
				}
				else if (tup_depth[i] == -2)
				{
					/* value is simple reference to kparams */
					assert(addr >= (char *)kparams &&
						   addr <  (char *)kparams + kparams->length);
					tup_values[i] = devptr_to_host(kparams, addr);
				}
				else
					STROM_SET_ERROR(&kcxt.e, StromError_WrongCodeGeneration);
			}
		}
	}
out:
	/* write-back execution status to host-side */
	kern_writeback_error_status(&kgjoin->kerror, kcxt.e);
}

/*
 * gpujoin_count_rows_dist
 *
 * It counts a rough rows distribution degreee on buffer overflow.
 * No needs to be a strict count, so we use a histgram constructed on
 * a shared memory region as an indicator of the distribution.
 */
typedef struct
{
	kern_gpujoin   *kgjoin;
	kern_multirels *kmrels;
	kern_resultbuf *kresults;
	cl_int			thread_width;
} kern_rows_dist_args_t;

#define ROW_DIST_COUNT_MAX_THREAD_WIDTH		18
#define ROW_DIST_HIST_SIZE		(1024 * ROW_DIST_COUNT_MAX_THREAD_WIDTH)

KERNEL_FUNCTION_MAXTHREADS(void)
gpujoin_count_rows_dist(kern_gpujoin *kgjoin,
						kern_multirels *kmrels,
						kern_resultbuf *kresults,
						cl_int thread_width)
{
	cl_uint		nvalids = min(kresults->nitems, kresults->nrooms);
	cl_uint		limit;
	cl_uint		i, j;
	__shared__ cl_uint	pg_crc32_table[256];
	__shared__ cl_bool	row_dist_hist[ROW_DIST_HIST_SIZE];

	/* move crc32 table to __local memory from __global memory */
	for (i = get_local_id();
		 i < 256;
		 i += get_local_size())
	{
		pg_crc32_table[i] = kmrels->pg_crc32_table[i];
	}
	__syncthreads();

	limit = ((ROW_DIST_HIST_SIZE +
			  get_local_size() - 1) / get_local_size()) * get_local_size();

	for (i=0; i < kresults->nrels; i++)
	{
		cl_uint		count = 0;
		cl_uint		hash;

		/* clear the row distribution histgram of this depth */
		for (j = get_local_id();
			 j < ROW_DIST_HIST_SIZE;
			 j += get_local_size())
		{
			row_dist_hist[j] = 0;
		}
		__syncthreads();

		/* Makes row distribution histgram */
		for (j=0; j < thread_width; j++)
		{
			cl_uint		r_index = get_global_id() * thread_width + j;

			if (r_index < nvalids)
			{
				cl_uint	   *r_buffer = KERN_GET_RESULT(kresults, r_index);

				hash = pg_common_comp_crc32(pg_crc32_table, 0U,
											(const char *)(r_buffer + i),
											sizeof(cl_uint));
				row_dist_hist[hash % ROW_DIST_HIST_SIZE] = 1;
			}
		}
		__syncthreads();

		/* Count the row distribution histgram */
		for (j = get_local_id();
			 j < limit;
			 j += get_local_size())
		{
			count += __syncthreads_count(j < ROW_DIST_HIST_SIZE
										 ? (int)row_dist_hist[j]
										 : 0);
		}

		if (get_local_id() == 0)
			atomicAdd(&kgjoin->jscale[i].row_dist_score, (cl_float)count);
		__syncthreads();
	}
}

/*
 * returns true, if major retry, elsewhere minor retry
 *
 *
 */
STATIC_FUNCTION(cl_int)
gpujoin_resize_window(kern_gpujoin *kgjoin,
					  kern_multirels *kmrels,
					  kern_data_store *kds_src,
					  kern_resultbuf *kresults,
					  cl_int nsplits,
					  cl_int smx_count,
					  cl_int smx_clock)
{
	cudaFuncAttributes fattrs;
	kern_rows_dist_args_t *kern_args;
	dim3			grid_sz;
	dim3			block_sz;
	cl_uint			nvalids;
	cl_uint			unitsz;
	cl_uint			thread_width;
	cl_uint			depth;
	cl_uint			target_depth = 0;
	cl_float		row_dist_score_largest = FLT_MIN;
	cl_ulong		tv1, tv2;
	kern_errorbuf	kerror_save;
	cudaError_t		status = cudaSuccess;

	/*
	 * clear the error code, but may need to restore if we cannot
	 * split the target window any more
	 */
	kerror_save = kgjoin->kerror;
	memset(&kgjoin->kerror, 0, sizeof(kern_errorbuf));

	/* get max available block size */
	status = cudaFuncGetAttributes(&fattrs, (const void *)
								   gpujoin_count_rows_dist);
	if (status != cudaSuccess)
	{
		STROM_SET_RUNTIME_ERROR(&kgjoin->kerror, status);
		return -1;
	}

	/* how many items to be processed per thread? */
	nvalids = min(kresults->nitems, kresults->nrooms);
	thread_width = (nvalids - 1) / (smx_count * fattrs.maxThreadsPerBlock) + 1;
	if (thread_width > ROW_DIST_COUNT_MAX_THREAD_WIDTH)
		thread_width = ROW_DIST_COUNT_MAX_THREAD_WIDTH;

	/* allocation of argument buffer */
	kern_args = (kern_rows_dist_args_t *)
		cudaGetParameterBuffer(sizeof(void *),
							   sizeof(kern_rows_dist_args_t));
	if (!kern_args)
	{
		STROM_SET_ERROR(&kgjoin->kerror, StromError_OutOfKernelArgs);
		return -1;
	}
	kern_args->kgjoin = kgjoin;
	kern_args->kmrels = kmrels;
	kern_args->kresults = kresults;
	kern_args->thread_width = thread_width;

	/* special calculation of the kernel block size */
	block_sz.x = fattrs.maxThreadsPerBlock;
	block_sz.y = 1;
	block_sz.z = 1;
	unitsz = thread_width * fattrs.maxThreadsPerBlock;
	grid_sz.x = (nvalids - 1) / unitsz + 1;
	grid_sz.y = 1;
	grid_sz.z = 1;

	/* OK, launch the histgram calculation kernel */
	status = cudaLaunchDevice((void *)gpujoin_count_rows_dist,
							  kern_args, grid_sz, block_sz,
							  0,
							  NULL);
	if (status != cudaSuccess)
	{
		STROM_SET_RUNTIME_ERROR(&kgjoin->kerror, status);
		return -1;
	}

	status = cudaDeviceSynchronize();
	if (status != cudaSuccess)
	{
		STROM_SET_RUNTIME_ERROR(&kgjoin->kerror, status);
		return -1;
	}
	tv2 = clock64();
	TIMEVAL_RECORD(kgjoin,kern_rows_dist,tv1,tv2,smx_clock);
	if (kgjoin->kerror.errcode != StromError_Success)
		return -1;
	/*
	 * Find out the most distributed depth
	 */
	for (depth=0; depth < kresults->nrels; depth++)
	{
		cl_uint     window_size = kgjoin->jscale[depth].window_size;
		cl_float    row_dist_score;

		if (window_size == 0)
			continue;
		/*
		 * NOTE: Adjustment of the row-distribution score
		 *
		 * Because of performance reason, we don't make a strict histgram
		 * (it is almost equivalent to GpuPreAgg!). It is a sum of per-block
		 * summary, thus, may contain duplications to be adjusted.
		 * A unit size of the histgram is (thread-width * block-size).
		 * If window size is less than the unit-size, it is obvious that rows
		 * may be distributed in any histgrams. So, simply we divide the score
		 * by grid-size.
		 * If window size is larger than unit-size, we have to pay attention
		 * for duplications across histgram. We adopted a simple approximate
		 * that assumes rows will duplicate according to the square root of
		 * number of histgrams.
		 */
		row_dist_score = kgjoin->jscale[depth].row_dist_score;
		if (window_size <= unitsz)
			row_dist_score /= (cl_float)grid_sz.x;
		else
			row_dist_score /= (1.0 + sqrt((cl_float)(grid_sz.x - 1)));

		if (row_dist_score > row_dist_score_largest)
		{
			target_depth = depth;
			row_dist_score_largest = row_dist_score;
		}
		kgjoin->jscale[depth].row_dist_score = row_dist_score;
	}

	/*
	 * Reduction of the virtual partition window. Of course, we cannot
	 * reduce the window size less than 1.
	 */
	kgjoin->jscale[target_depth].window_size
		= kgjoin->jscale[target_depth].window_size / nsplits + 1;
	if (kgjoin->jscale[target_depth].window_size <= 1)
	{
		kgjoin->kerror = kerror_save;
		return -1;
	}

	/*
	 * Inform caller the victim depth. If it is the last depth, we may
	 * not need to retry from the head, but from the last depth
	 */
	return target_depth;
}

/* NOTE: This macro assumes name of local variables in gpujoin_main() */
#define SETUP_KERN_JOIN_ARGS(argbuf)			\
	(argbuf)->kgjoin = kgjoin;					\
	(argbuf)->kds = kds_src;					\
	(argbuf)->kmrels = kmrels;					\
	(argbuf)->kresults_src = kresults_src;		\
	(argbuf)->kresults_dst = kresults_dst;		\
	(argbuf)->outer_join_map = outer_join_map;	\
	(argbuf)->depth = depth;					\
	(argbuf)->cuda_index = cuda_index;			\
	(argbuf)->window_base = window_base;		\
	(argbuf)->window_size = window_size

/*
 * gpujoin_main - controller function of GpuJoin logic
 */
KERNEL_FUNCTION(void)
gpujoin_main(kern_gpujoin *kgjoin,		/* in/out: misc stuffs */
			 kern_multirels *kmrels,	/* in: inner sources */
			 cl_bool *outer_join_map,	/* internal buffer */
			 kern_data_store *kds_src,	/* in: outer source (may be NULL) */
			 kern_data_store *kds_dst,	/* out: join results */
			 cl_int cuda_index)			/* device index on the host side */
{
	kern_parambuf	   *kparams = KERN_GPUJOIN_PARAMBUF(kgjoin);
	kern_resultbuf	   *kresults_src = KERN_GPUJOIN_1ST_RESULTBUF(kgjoin);
	kern_resultbuf	   *kresults_dst = KERN_GPUJOIN_2ND_RESULTBUF(kgjoin);
	kern_resultbuf	   *kresults_tmp;
	kern_context		kcxt;
	const void		   *kernel_projection;
	void			  **kern_args;
	kern_join_args_t   *kern_join_args;
	dim3				grid_sz;
	dim3				block_sz;
	cl_uint				kresults_max_items = kgjoin->kresults_max_items;
	cl_uint				window_base;
	cl_uint				window_size;
	cl_int				device;
	cl_int				smx_clock;
	cl_int				smx_count;
	cl_int				depth;
	cl_int				nsplits;
	cl_int				victim;
	cl_ulong			tv1, tv2;
	cudaError_t			status = cudaSuccess;

	/* Init kernel context */
	INIT_KERNEL_CONTEXT(&kcxt, gpujoin_main, kparams);
	assert(get_global_size() == 1);		/* only single thread */
	assert(!kds_src || kds_src->format == KDS_FORMAT_ROW);
	assert(kds_dst->format == KDS_FORMAT_ROW ||
		   kds_dst->format == KDS_FORMAT_SLOT);

	/* Get device clock for performance monitor */
	status = cudaGetDevice(&device);
	if (status != cudaSuccess)
	{
		STROM_SET_RUNTIME_ERROR(&kcxt.e, status);
		goto out;
	}

	status = cudaDeviceGetAttribute(&smx_clock,
									cudaDevAttrClockRate,
									device);
	if (status != cudaSuccess)
	{
		STROM_SET_RUNTIME_ERROR(&kcxt.e, status);
		goto out;
	}

	status = cudaDeviceGetAttribute(&smx_count,
									cudaDevAttrMultiProcessorCount,
									device);
	if (status != cudaSuccess)
	{
		STROM_SET_RUNTIME_ERROR(&kcxt.e, status);
		goto out;
	}

retry_major:
	/* rewind the destination buffer */
	kds_dst->nitems = 0;
	kds_dst->usage = 0;

	for (depth = 1; depth <= kgjoin->num_rels; depth++)
	{
		cl_bool		exec_right_outer;

	retry_minor:
		/* Does this depth need to launch RIGHT OUTER JOIN? */
		exec_right_outer = (kds_src == NULL &&
							KERN_MULTIRELS_RIGHT_OUTER_JOIN(kmrels, depth));
		/*
		 * Initialization of the kresults_src buffer if start depth.
		 * Elsewhere, kresults_dst buffer of the last depth is also
		 * kresults_src buffer in this depth.
		 */
		if (depth == 1)
		{
			memset(kresults_src, 0, offsetof(kern_resultbuf, results[0]));
			kresults_src->nrels = depth;
			kresults_src->nrooms = kresults_max_items / depth;
			if (kds_src != NULL)
			{
				/* only happen if depth == 1 */
				assert(depth == 1);

				/* Launch:
				 * gpujoin_exec_outerscan(kern_gpujoin *kgjoin,
				 *                        kern_data_store *kds,
				 *                        kern_resultbuf *kresults)
				 */
				tv1 = clock64();
				kern_args = (void **)
					cudaGetParameterBuffer(sizeof(void *),
										   sizeof(void *) * 3);
				if (!kern_args)
				{
					STROM_SET_ERROR(&kcxt.e, StromError_OutOfKernelArgs);
					goto out;
				}
				kern_args[0] = kgjoin;
				kern_args[1] = kds_src;
				kern_args[2] = kresults_src;

				status = pgstrom_optimal_workgroup_size(&grid_sz,
														&block_sz,
														(const void *)
														gpujoin_exec_outerscan,
														kds_src->nitems,
														sizeof(kern_errorbuf));
				if (status != cudaSuccess)
				{
					STROM_SET_RUNTIME_ERROR(&kcxt.e, status);
					goto out;
				}

				status = cudaLaunchDevice((void *)gpujoin_exec_outerscan,
										  kern_args, grid_sz, block_sz,
										  sizeof(kern_errorbuf) * block_sz.x,
										  NULL);
				if (status != cudaSuccess)
				{
					STROM_SET_RUNTIME_ERROR(&kcxt.e, status);
					goto out;
				}

				status = cudaDeviceSynchronize();
				if (status != cudaSuccess)
				{
					STROM_SET_RUNTIME_ERROR(&kcxt.e, status);
					goto out;
				}
				tv2 = clock64();
				TIMEVAL_RECORD(kgjoin,kern_outer_scan,tv1,tv2,smx_clock);
				if (kgjoin->kerror.errcode != StromError_Success)
					return;
				/* update run-time statistics */
				kgjoin->jscale[0].inner_nitems = kresults_src->nitems;
				kgjoin->jscale[0].total_nitems = kresults_src->nitems;
			}
			else
			{
				kgjoin->jscale[0].inner_nitems = 0;	/* no input rows */
				kgjoin->jscale[0].total_nitems = 0;	/* update later */
			}
		}
		/* make the kresults_dst buffer empty */
		memset(kresults_dst, 0, offsetof(kern_resultbuf, results[0]));
		kresults_dst->nrels = depth + 1;
		kresults_dst->nrooms = kresults_max_items / (depth + 1);

		/* inner partition window in this depth */
		window_base = kgjoin->jscale[depth].window_base;
		window_size = kgjoin->jscale[depth].window_size;

		/* Launch:
		 * KERNEL_FUNCTION_MAXTHREADS(void)
		 * gpujoin_exec_nestloop(kern_gpujoin *kgjoin,
		 *                       kern_data_store *kds,
		 *                       kern_multirels *kmrels,
		 *                       kern_resultbuf *kresults_src,
		 *                       kern_resultbuf *kresults_dst,
		 *                       cl_bool *outer_join_map,
		 *                       cl_int depth,
		 *                       cl_int cuda_index,
		 *                       cl_uint window_base,
		 *                       cl_uint window_size)
		 */
		if (kmrels->chunks[depth-1].is_nestloop)
		{
			if (kresults_src->nitems > 0)
			{
				cl_uint		shmem_size;

				tv1 = clock64();
				kern_join_args = (kern_join_args_t *)
					cudaGetParameterBuffer(sizeof(void *),
										   sizeof(kern_join_args_t));
				if (!kern_join_args)
				{
					STROM_SET_ERROR(&kcxt.e, StromError_OutOfKernelArgs);
					goto out;
				}
				SETUP_KERN_JOIN_ARGS(kern_join_args);

<<<<<<< HEAD
				status = pgstrom_largest_workgroup_size(
					&grid_sz,
					&block_sz,
					(const void *)gpujoin_exec_nestloop,
					kresults_src->nitems,
=======
				status = pgstrom_optimal_workgroup_size(
					&grid_sz,
					&block_sz,
					(const void *)gpujoin_exec_nestloop,
					(size_t)kresults_src->nitems * (size_t)window_size,
>>>>>>> 39614bd4
					sizeof(kern_errorbuf));
				if (status != cudaSuccess)
				{
					STROM_SET_RUNTIME_ERROR(&kcxt.e, status);
					goto out;
				}
				status = cudaLaunchDevice((void *)gpujoin_exec_nestloop,
										  kern_join_args,
										  grid_sz, block_sz,
										  sizeof(cl_uint) * block_sz.x,
										  NULL);
				if (status != cudaSuccess)
				{
					STROM_SET_RUNTIME_ERROR(&kcxt.e, status);
					goto out;
				}

				status = cudaDeviceSynchronize();
				if (status != cudaSuccess)
				{
					STROM_SET_RUNTIME_ERROR(&kcxt.e, status);
					goto out;
				}
				tv2 = clock64();
				TIMEVAL_RECORD(kgjoin,kern_exec_nestloop,tv1,tv2,smx_clock);

				if (kgjoin->kerror.errcode == StromError_DataStoreNoSpace)
				{
					nsplits = kresults_dst->nitems / kresults_dst->nrooms + 1;
					victim = gpujoin_resize_window(kgjoin,
												   kmrels,
												   kds_src,
												   kresults_dst,
												   nsplits,
												   smx_count,
												   smx_clock);
					if (victim < 0)
						return;
					else if (victim < depth)
					{
						kgjoin->num_major_retry++;
						goto retry_major;
					}
					kgjoin->num_minor_retry++;
					goto retry_minor;
				}
				else if (kgjoin->kerror.errcode != StromError_Success)
					return;
				/* update run-time statistics */
				kgjoin->jscale[depth].inner_nitems = kresults_dst->nitems;
				kgjoin->jscale[depth].total_nitems = kresults_dst->nitems;
			}
			else
			{
				/* in case when no input rows. INNER JOIN produce no rows */
				kgjoin->jscale[depth].inner_nitems = 0;
				kgjoin->jscale[depth].total_nitems = 0;
			}

			/* Launch:
			 * KERNEL_FUNCTION(void)
			 * gpujoin_outer_nestloop(kern_gpujoin *kgjoin,
			 *                        kern_data_store *kds,
			 *                        kern_multirels *kmrels,
			 *                        kern_resultbuf *kresults_src,
			 *                        kern_resultbuf *kresults_dst,
			 *                        cl_bool *outer_join_map,
			 *                        cl_int depth,
			 *                        cl_int cuda_index,
			 *                        cl_uint window_base,
			 *                        cl_uint window_size)
			 *
			 * NOTE: Host-side has to co-locate the outer join map
			 * into this device, prior to the kernel launch.
			 */
			if (exec_right_outer)
			{
				tv1 = clock64();
				kern_join_args = (kern_join_args_t *)
					cudaGetParameterBuffer(sizeof(void *),
										   sizeof(kern_join_args_t));
				if (!kern_join_args)
				{
					STROM_SET_ERROR(&kcxt.e, StromError_OutOfKernelArgs);
					goto out;
				}
				SETUP_KERN_JOIN_ARGS(kern_join_args);

				status = pgstrom_optimal_workgroup_size(&grid_sz,
														&block_sz,
														(const void *)
														gpujoin_outer_nestloop,
														window_size,
														sizeof(kern_errorbuf));
				if (status != cudaSuccess)
				{
					STROM_SET_RUNTIME_ERROR(&kcxt.e, status);
					goto out;
				}

				status = cudaLaunchDevice((void *)gpujoin_exec_nestloop,
										  kern_join_args,
										  grid_sz, block_sz,
										  sizeof(kern_errorbuf) * block_sz.x,
										  NULL);
				if (status != cudaSuccess)
				{
					STROM_SET_RUNTIME_ERROR(&kcxt.e, status);
					goto out;
				}

				status = cudaDeviceSynchronize();
				if (status != cudaSuccess)
				{
					STROM_SET_RUNTIME_ERROR(&kcxt.e, status);
					goto out;
				}
				tv2 = clock64();
				TIMEVAL_RECORD(kgjoin,kern_outer_nestloop,tv1,tv2,smx_clock);

				if (kgjoin->kerror.errcode == StromError_DataStoreNoSpace)
				{
					nsplits = kresults_dst->nitems / kresults_dst->nrooms + 1;
					victim = gpujoin_resize_window(kgjoin,
												   kmrels,
												   kds_src,
												   kresults_dst,
												   nsplits,
												   smx_count,
												   smx_clock);
					if (victim < 0)
						return;
					else if (victim < depth)
					{
						kgjoin->num_major_retry++;
						goto retry_major;
					}
					kgjoin->num_minor_retry++;
					goto retry_minor;
				}
				else if (kgjoin->kerror.errcode != StromError_Success)
					return;
				/* update run-time statistics */
				kgjoin->jscale[depth].total_nitems = kresults_dst->nitems;
			}
		}
		else
		{
			/* Launch:
			 * KERNEL_FUNCTION(void)
			 * gpujoin_exec_hashjoin(kern_gpujoin *kgjoin,
			 *                       kern_data_store *kds,
			 *                       kern_multirels *kmrels,
			 *                       kern_resultbuf *kresults_src,
			 *                       kern_resultbuf *kresults_dst,
			 *                       cl_bool *outer_join_map,
			 *                       cl_int depth,
			 *                       cl_int cuda_index,
			 *                       cl_uint window_base,
			 *                       cl_uint window_size);
			 */
			if (kresults_src->nitems > 0)
			{
				tv1 = clock64();
				kern_join_args = (kern_join_args_t *)
					cudaGetParameterBuffer(sizeof(void *),
										   sizeof(kern_join_args_t));
				if (!kern_join_args)
				{
					STROM_SET_ERROR(&kcxt.e, StromError_OutOfKernelArgs);
					goto out;
				}
				SETUP_KERN_JOIN_ARGS(kern_join_args);

				status = pgstrom_optimal_workgroup_size(&grid_sz,
														&block_sz,
														(const void *)
														gpujoin_exec_hashjoin,
														kresults_src->nitems,
														sizeof(kern_errorbuf));
				if (status != cudaSuccess)
				{
					STROM_SET_RUNTIME_ERROR(&kcxt.e, status);
					goto out;
				}

				status = cudaLaunchDevice((void *)gpujoin_exec_hashjoin,
										  kern_join_args,
										  grid_sz, block_sz,
										  sizeof(kern_errorbuf) * block_sz.x,
										  NULL);
				if (status != cudaSuccess)
				{
					STROM_SET_RUNTIME_ERROR(&kcxt.e, status);
					goto out;
				}

				status = cudaDeviceSynchronize();
				if (status != cudaSuccess)
				{
					STROM_SET_RUNTIME_ERROR(&kcxt.e, status);
					goto out;
				}
				tv2 = clock64();
				TIMEVAL_RECORD(kgjoin,kern_exec_hashjoin,tv1,tv2,smx_clock);

				if (kgjoin->kerror.errcode == StromError_DataStoreNoSpace)
				{
					nsplits = kresults_dst->nitems / kresults_dst->nrooms + 1;
					victim = gpujoin_resize_window(kgjoin,
												   kmrels,
												   kds_src,
												   kresults_dst,
												   nsplits,
												   smx_count,
												   smx_clock);
					if (victim < 0)
						return;
					else if (victim < depth)
					{
						kgjoin->num_major_retry++;
						goto retry_major;
					}
					kgjoin->num_minor_retry++;
					goto retry_minor;
				}
				else if (kgjoin->kerror.errcode != StromError_Success)
					return;
				/* update run-time statistics */
				kgjoin->jscale[depth].inner_nitems = kresults_dst->nitems;
				kgjoin->jscale[depth].total_nitems = kresults_dst->nitems;
			}
			else
			{
				/* no input rows, then no output rows */
				kgjoin->jscale[depth].inner_nitems = 0;
				kgjoin->jscale[depth].total_nitems = 0;
			}

			/* Launch:
			 * KERNEL_FUNCTION(void)
			 * gpujoin_outer_hashjoin(kern_gpujoin *kgjoin,
			 *                        kern_data_store *kds,
			 *                        kern_multirels *kmrels,
			 *                        cl_bool *outer_join_map,
			 *                        cl_int depth,
			 *                        cl_int cuda_index);
			 */
			if (exec_right_outer)
			{
				tv1 = clock64();
				kern_join_args = (kern_join_args_t *)
					cudaGetParameterBuffer(sizeof(void *),
										   sizeof(kern_join_args_t));
				if (!kern_join_args)
				{
					STROM_SET_ERROR(&kcxt.e, StromError_OutOfKernelArgs);
					goto out;
				}
				SETUP_KERN_JOIN_ARGS(kern_join_args);

				status = pgstrom_optimal_workgroup_size(&grid_sz,
														&block_sz,
														(const void *)
														gpujoin_outer_hashjoin,
														window_size,
														sizeof(kern_errorbuf));
				if (status != cudaSuccess)
				{
					STROM_SET_RUNTIME_ERROR(&kcxt.e, status);
					goto out;
				}

				status = cudaLaunchDevice((void *)gpujoin_outer_hashjoin,
										  kern_join_args,
										  grid_sz, block_sz,
										  sizeof(kern_errorbuf) * block_sz.x,
										  NULL);
				if (status != cudaSuccess)
				{
					STROM_SET_RUNTIME_ERROR(&kcxt.e, status);
					goto out;
				}

				status = cudaDeviceSynchronize();
				if (status != cudaSuccess)
				{
					STROM_SET_RUNTIME_ERROR(&kcxt.e, status);
					goto out;
				}
				tv2 = clock64();
				TIMEVAL_RECORD(kgjoin,kern_outer_hashjoin,tv1,tv2,smx_clock);

				if (kgjoin->kerror.errcode == StromError_DataStoreNoSpace)
				{
					nsplits = kresults_dst->nitems / kresults_dst->nrooms + 1;
					victim = gpujoin_resize_window(kgjoin,
												   kmrels,
												   kds_src,
												   kresults_dst,
												   nsplits,
												   smx_count,
												   smx_clock);
					if (victim < 0)
						return;
					else if (victim < depth)
					{
						kgjoin->num_major_retry++;
						goto retry_major;
					}
					kgjoin->num_minor_retry++;
					goto retry_minor;
				}
				else if (kgjoin->kerror.errcode != StromError_Success)
					return;
				/* update run-time statistics */
				kgjoin->jscale[depth].total_nitems = kresults_dst->nitems;
			}
		}

		/*
		 * Swap result buffer
		 */
		kresults_tmp = kresults_src;
		kresults_src = kresults_dst;
		kresults_dst = kresults_tmp;
	}

	/*
	 * Launch:
	 * KERNEL_FUNCTION(void)
	 * gpujoin_projection_(row|slot)(kern_gpujoin *kgjoin,
	 *                               kern_multirels *kmrels,
	 *                               kern_data_store *kds_src,
	 *                               kern_data_store *kds_dst,
	 *                               kern_resultbuf *kresults)
	 */
	tv1 = clock64();
	if (kds_dst->format == KDS_FORMAT_ROW)
		kernel_projection = (const void *)gpujoin_projection_row;
	else
		kernel_projection = (const void *)gpujoin_projection_slot;

	/*
	 * Setup kds_dst according to the final kern_resultbuf
	 */
	if (kresults_src->nitems >= kds_dst->nrooms)
	{
		nsplits = kresults_src->nitems / kds_dst->nrooms + 1;
		victim = gpujoin_resize_window(kgjoin,
									   kmrels,
									   kds_src,
									   kresults_src,
									   nsplits,
									   smx_count,
									   smx_clock);
		if (victim < 0)
		{
			STROM_SET_ERROR(&kcxt.e, StromError_DataStoreNoSpace);
			goto out;
		}
		kgjoin->num_major_retry++;
		goto retry_major;
	}
	kds_dst->nitems = kresults_src->nitems;
	/* No need to launch projection kernel? */
	if (kds_dst->nitems == 0)
		goto out;

	kern_args = (void **)cudaGetParameterBuffer(sizeof(void *),
												sizeof(void *) * 5);
	if (!kern_args)
	{
		STROM_SET_ERROR(&kcxt.e, StromError_OutOfKernelArgs);
		goto out;
	}
	kern_args[0] = kgjoin;
	kern_args[1] = kmrels;
	kern_args[2] = kds_src;
	kern_args[3] = kds_dst;
	kern_args[4] = kresults_src;

	status = pgstrom_optimal_workgroup_size(&grid_sz,
											&block_sz,
											kernel_projection,
											kresults_src->nitems,
											sizeof(kern_errorbuf));
	if (status != cudaSuccess)
	{
		STROM_SET_RUNTIME_ERROR(&kcxt.e, status);
		goto out;
	}

	status = cudaLaunchDevice((void *)kernel_projection,
							  kern_args, grid_sz, block_sz,
							  sizeof(kern_errorbuf) * block_sz.x,
							  NULL);
	if (status != cudaSuccess)
	{
		STROM_SET_RUNTIME_ERROR(&kcxt.e, status);
		goto out;
	}

	status = cudaDeviceSynchronize();
	if (status != cudaSuccess)
	{
		STROM_SET_RUNTIME_ERROR(&kcxt.e, status);
		goto out;
	}
	tv2 = clock64();
	TIMEVAL_RECORD(kgjoin,kern_projection,tv1,tv2,smx_clock);

	if (kgjoin->kerror.errcode == StromError_DataStoreNoSpace)
	{
		cl_uint		ncols = kds_dst->ncols;
		cl_uint		nitems_to_fit;
		cl_uint		width_avg;

		if (kds_dst->nitems == 0)
			return;		/* should never happen */
		if (kds_dst->format == KDS_FORMAT_SLOT)
		{
			width_avg = (LONGALIGN((sizeof(Datum) +
									sizeof(char)) * ncols) +
						 MAXALIGN(kds_dst->usage /
								  kds_dst->nitems + 1));
			nitems_to_fit = (kds_dst->length -
							 STROMALIGN(offsetof(kern_data_store,
												 colmeta[ncols]))) / width_avg;
		}
		else
		{
			width_avg = MAXALIGN(kds_dst->usage /
								 kds_dst->nitems + 1) + sizeof(cl_uint);
			nitems_to_fit = (kds_dst->length -
							 STROMALIGN(offsetof(kern_data_store,
												 colmeta[ncols]))) / width_avg;
		}
		if (gpujoin_resize_window(kgjoin,
								  kmrels,
								  kds_src,
								  kresults_src,
								  kds_dst->nitems / nitems_to_fit + 1,
								  smx_count,
								  smx_clock) < 0)
			return;
		kgjoin->num_major_retry++;
		goto retry_major;
	}

	/*
	 * TODO: If kds_dst still has space, do major_retry if we can shift
	 * inner_base
	 */
out:
	kern_writeback_error_status(&kgjoin->kerror, kcxt.e);
}

#endif	/* __CUDACC__ */
#endif	/* CUDA_GPUJOIN_H */<|MERGE_RESOLUTION|>--- conflicted
+++ resolved
@@ -1453,19 +1453,11 @@
 				}
 				SETUP_KERN_JOIN_ARGS(kern_join_args);
 
-<<<<<<< HEAD
-				status = pgstrom_largest_workgroup_size(
-					&grid_sz,
-					&block_sz,
-					(const void *)gpujoin_exec_nestloop,
-					kresults_src->nitems,
-=======
 				status = pgstrom_optimal_workgroup_size(
 					&grid_sz,
 					&block_sz,
 					(const void *)gpujoin_exec_nestloop,
 					(size_t)kresults_src->nitems * (size_t)window_size,
->>>>>>> 39614bd4
 					sizeof(kern_errorbuf));
 				if (status != cudaSuccess)
 				{
