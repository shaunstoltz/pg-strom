--- conflicted
+++ resolved
@@ -34,13 +34,10 @@
 #include "cuda_numeric.h"
 #include <sys/mman.h>
 #include <sys/stat.h>
-<<<<<<< HEAD
+#include <sys/types.h>
 
 /* path for temporary prefix */
 #define PGSTROM_TEMP_FILE_PREFIX	"strom_"
-=======
-#include <sys/types.h>
->>>>>>> eeeee1a0
 
 /*
  * GUC variables
@@ -515,25 +512,11 @@
 		kds_fdesc = pgstrom_open_tempfile(".map", &kds_fname);
 		pds->kds_fname = MemoryContextStrdup(gmcxt, kds_fname);
 
-<<<<<<< HEAD
 		if (ftruncate(kds_fdesc, pds->kds_length) != 0)
 			ereport(ERROR,
 					(errcode_for_file_access(),
 					 errmsg("could not truncate file \"%s\" to %zu: %m",
 							pds->kds_fname, pds->kds_length)));
-=======
-/*
- * get_pgstrom_temp_filename - logic is almost same as OpenTemporaryFile,
- * but it returns cstring of filename, for OpenTransientFile and mmap(2)
- */
-static char *
-get_pgstrom_temp_filename(bool create_directory)
-{
-	char	tempdirpath[MAXPGPATH];
-	char	tempfilepath[MAXPGPATH];
-	Oid		tablespace_oid = InvalidOid;
-	static long tempFileCounter = 0;
->>>>>>> eeeee1a0
 
 		pds->kds = mmap(NULL, pds->kds_length,
 						PROT_READ | PROT_WRITE,
@@ -551,25 +534,8 @@
 	pds->ktoast = NULL;	/* never used */
 
 	/*
-<<<<<<< HEAD
 	 * initialize common part of kds. Note that row-format cannot
 	 * determine 'nrooms' preliminary, so INT_MAX instead.
-=======
-	 * Ensure to create temporary directory if caller wants.
-	 * According to the manner in OpenTemporaryFileInTablespace(),
-	 * we don't check result of mkdir(2) because concurrent task
-	 * may create same directory randomly.
-	 * If upcoming file creation failed, it failed to create actually.
-	 */
-	if (create_directory)
-	{
-		mkdir(tempdirpath, S_IRWXU);
-	}
-
-	/*
-	 * Generate a tempfile name that should be unique within the current
-	 * database instance.
->>>>>>> eeeee1a0
 	 */
 	init_kern_data_store(pds->kds, tupdesc, pds->kds_length,
 						 KDS_FORMAT_ROW, INT_MAX, false);
@@ -583,33 +549,8 @@
 							   pgstrom_data_store *ktoast)
 {
 	pgstrom_data_store *pds;
-<<<<<<< HEAD
 	MemoryContext	gmcxt = gcontext->memcxt;
 	int				kds_fdesc;
-=======
-	kern_data_store	   *kds;
-	char	   *kds_fname;
-	int			kds_fdesc;
-	Size		kds_length = STROMALIGN(length);
-	cl_uint		nrooms;
-
-	kds_fname = get_pgstrom_temp_filename(false);
-	kds_fdesc = OpenTransientFile(kds_fname,
-								  O_RDWR | O_CREAT | O_TRUNC | PG_BINARY,
-								  0600);
-	if (kds_fdesc < 0)
-	{
-		kds_fname = get_pgstrom_temp_filename(true);
-		kds_fdesc = OpenTransientFile(kds_fname,
-									  O_RDWR | O_CREAT | O_TRUNC | PG_BINARY,
-									  0600);
-		if (kds_fdesc < 0)
-			ereport(ERROR,
-					(errcode_for_file_access(),
-					 errmsg("could not create file-mapped data store \"%s\"",
-							kds_fname)));
-	}
->>>>>>> eeeee1a0
 
 	/* allocation of pds */
 	pds = MemoryContextAllocZero(gmcxt, sizeof(pgstrom_data_store));
